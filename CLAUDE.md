--- conflicted
+++ resolved
@@ -2,22 +2,6 @@
 
 This file provides guidance to Claude Code (claude.ai/code) when working with code in this repository.
 
-<<<<<<< HEAD
-## Repository Overview
-
-This repository contains the **claude-code-action** project - a GitHub Action for integrating Claude AI with GitHub repositories and pull requests.
-
-## Common Development Commands
-
-### Setup and Installation
-```bash
-# Install dependencies
-bun install
-
-# Install git pre-push hooks
-bun run install-hooks
-```
-=======
 ## Project Overview
 
 This is a GitHub Action that integrates Claude into GitHub workflows, forked with the intention of adding GitLab support. The action enables Claude to respond to comments, review code, implement changes, and interact with PRs/issues.
@@ -29,11 +13,18 @@
 - **Package Manager**: Bun
 
 ## Development Commands
->>>>>>> f69d88be
+
+### Setup and Installation
+```bash
+# Install dependencies
+bun install
+
+# Install git pre-push hooks
+bun run install-hooks
+```
 
 ### Core Development Tasks
 ```bash
-<<<<<<< HEAD
 # Run tests
 bun test
 
@@ -52,37 +43,12 @@
 1. Format check (auto-formats if needed)
 2. TypeScript type checking  
 3. Test suite
-=======
-# Install dependencies
-bun install
-
-# Run tests
-bun test
-
-# Format code
-bun run format
-
-# Check formatting
-bun run format:check
-
-# Type checking
-bun typecheck
-```
-
-## Architecture
-
-### Two-Layer Structure
-
-1. **Main Action Layer** (`/src/`): GitHub-specific integrations, triggers, and orchestration
-2. **Base Action Layer** (`/base-action/`): Core Claude Code execution logic
->>>>>>> f69d88be
 
 To run these checks manually before pushing:
 ```bash
 bun run format:check && bun run typecheck && bun test
 ```
 
-<<<<<<< HEAD
 ## Architecture
 
 ### Technology Stack
@@ -92,6 +58,11 @@
   - @modelcontextprotocol/sdk (MCP support)
   - @octokit/* (GitHub API)
   - zod (schema validation)
+
+### Two-Layer Structure
+
+1. **Main Action Layer** (`/src/`): GitHub-specific integrations, triggers, and orchestration
+2. **Base Action Layer** (`/base-action/`): Core Claude Code execution logic
 
 ### Project Structure
 ```
@@ -108,19 +79,6 @@
 ```
 
 ### Key Components
-- **Trigger Detection**: Responds to comments with trigger phrase (default: `@claude`)
-- **Context Gathering**: Fetches PR data and formats for AI processing
-- **Provider Support**: Direct Anthropic API, AWS Bedrock, Google Vertex AI
-- **MCP Integration**: Extensible tool support via Model Context Protocol
-- **Progress Tracking**: Dynamic comment updates with checkboxes
-
-## Important Implementation Notes
-
-- Runs TypeScript directly with Bun (no build step)
-- All commits are automatically signed
-- OIDC authentication used for cloud providers (Bedrock/Vertex)
-- Supports CI/CD log access with proper permissions
-=======
 - **Trigger System** (`src/check-trigger.ts`): Detects `@claude` mentions in comments/issues
 - **Context Gathering** (`src/github/github-data-fetcher.ts`): Fetches PR/issue data, comments, files
 - **Branch Management** (`src/github/branch-manager.ts`): Creates and manages branches for Claude's work
@@ -165,8 +123,11 @@
 
 ## Important Implementation Notes
 
+- Runs TypeScript directly with Bun (no build step)
+- All commits are automatically signed
+- OIDC authentication used for cloud providers (Bedrock/Vertex)
+- Supports CI/CD log access with proper permissions
 - The action creates a single comment that it updates with progress checkboxes
 - Branch names follow patterns: `claude/issue-{number}` or `claude/pr-{number}-{timestamp}`
 - All GitHub API calls use Octokit clients with proper error handling
-- The action supports multiple Claude providers (Anthropic API, AWS Bedrock, Google Vertex AI)
->>>>>>> f69d88be
+- The action supports multiple Claude providers (Anthropic API, AWS Bedrock, Google Vertex AI)